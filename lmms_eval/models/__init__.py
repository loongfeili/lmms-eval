import os
import hf_transfer

os.environ["HF_HUB_ENABLE_HF_TRANSFER"] = "1"

AVAILABLE_MODELS = {
    "llava": "Llava",
    "qwen_vl": "Qwen_VL",
    "fuyu": "Fuyu",
    "gpt4v": "GPT4V",
    "instructblip": "InstructBLIP",
    "minicpm_v": "MiniCPM_V",
    "llava_vid": "LlavaVid",
    "videoChatGPT": "VideoChatGPT",
    "llama_vid": "LLaMAVid",
    "video_llava": "VideoLLaVA",
    "xcomposer2_4KHD": "XComposer2_4KHD",
    "claude": "Claude",
    "qwen_vl_api": "Qwen_VL_API",
    "llava_sglang": "LlavaSglang",
    "idefics2": "Idefics2",
<<<<<<< HEAD
    "internvl": "InternVLChat",
=======
    "gemini_api": "GeminiAPI",
    "gemini_model": "GeminiModel",
>>>>>>> b8e31d8e
}

for model_name, model_class in AVAILABLE_MODELS.items():
    try:
        exec(f"from .{model_name} import {model_class}")
    except ImportError:
        pass<|MERGE_RESOLUTION|>--- conflicted
+++ resolved
@@ -19,12 +19,9 @@
     "qwen_vl_api": "Qwen_VL_API",
     "llava_sglang": "LlavaSglang",
     "idefics2": "Idefics2",
-<<<<<<< HEAD
     "internvl": "InternVLChat",
-=======
     "gemini_api": "GeminiAPI",
     "gemini_model": "GeminiModel",
->>>>>>> b8e31d8e
 }
 
 for model_name, model_class in AVAILABLE_MODELS.items():
